--- conflicted
+++ resolved
@@ -162,11 +162,7 @@
     assert_lt(ref, _mutex.size());
     assert_lt(ref, _fwIndex.size());
     assert_eq(_fwIndex.size(), _bwIndex.size());
-<<<<<<< HEAD
-    ThreadSafe t(const_cast<MUTEX_T*>(_mutex[ref]), _threadSafe && _write);
-=======
     ThreadSafe t(&_mutex[ref], _threadSafe && _write);
->>>>>>> 236d4d66
     return _fwIndex.size();
 }
 
@@ -344,11 +340,7 @@
     uint64_t ref = ss.ref();
     assert_lt(ref, _numRefs);
     assert_lt(ref, _mutex.size());
-<<<<<<< HEAD
-    ThreadSafe t(const_cast<MUTEX_T*>(_mutex[ref]), _threadSafe && _write);
-=======
     ThreadSafe t(&_mutex[ref], _threadSafe && _write);
->>>>>>> 236d4d66
     
     assert_lt(ref, _fwIndex.size());
     assert(_fwIndex[ref] != NULL);
@@ -366,11 +358,7 @@
     
     assert_lt(ref, _numRefs);
     assert_lt(ref, _mutex.size());
-<<<<<<< HEAD
-    ThreadSafe t(const_cast<MUTEX_T*>(_mutex[ref]), _threadSafe && _write);
-=======
     ThreadSafe t(&_mutex[ref], _threadSafe && _write);
->>>>>>> 236d4d66
     assert_gt(range, 0);
     assert_geq(left + 1, range);
     assert_lt(ref, _bwIndex.size());
@@ -385,11 +373,7 @@
     
     assert_lt(ref, _numRefs);
     assert_lt(ref, _mutex.size());
-<<<<<<< HEAD
-    ThreadSafe t(const_cast<MUTEX_T*>(_mutex[ref]), _threadSafe && _write);
-=======
     ThreadSafe t(&_mutex[ref], _threadSafe && _write);
->>>>>>> 236d4d66
     assert_gt(range, 0);
     assert_gt(right + range, range);
     assert_lt(ref, _fwIndex.size());
