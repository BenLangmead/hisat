--- conflicted
+++ resolved
@@ -56,23 +56,6 @@
 		threadSafe_(threadSafe),
 		mutex_m(),
 		nthreads_(nthreads),
-<<<<<<< HEAD
-		perThreadBufSize_(perThreadBufSize)
-	{
-		nstarted_=0;
-		assert(nthreads_ <= 1 || threadSafe);
-		if(!reorder)
-		{
-			//fprintf(stderr,"perThreadBufSize for output is %d\n",perThreadBufSize_);
-			perThreadBuf = new BTString*[nthreads_];
-			perThreadCounter = new int[nthreads_];
-			size_t i = 0;
-			for(i=0;i<nthreads_;i++)
-			{
-				perThreadBuf[i] = new BTString[perThreadBufSize_];
-				perThreadCounter[i] = 0;
-			}
-=======
 		perThreadBuf_(NULL),
 		perThreadCounter_(NULL),
 		perThreadStarted_(NULL),
@@ -93,7 +76,6 @@
 			perThreadStarted_[i] = 0;
 			perThreadFinished_[i] = 0;
 			perThreadFlushed_[i] = 0;
->>>>>>> 9497c2ac
 		}
 	}
 
