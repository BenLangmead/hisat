/*
 * Copyright 2013, Daehwan Kim <infphilo@gmail.com>
 *
 * This file is part of Bowtie 2.
 *
 * Bowtie 2 is free software: you can redistribute it and/or modify
 * it under the terms of the GNU General Public License as published by
 * the Free Software Foundation, either version 3 of the License, or
 * (at your option) any later version.
 *
 * Bowtie 2 is distributed in the hope that it will be useful,
 * but WITHOUT ANY WARRANTY; without even the implied warranty of
 * MERCHANTABILITY or FITNESS FOR A PARTICULAR PURPOSE.  See the
 * GNU General Public License for more details.
 *
 * You should have received a copy of the GNU General Public License
 * along with Bowtie 2.  If not, see <http://www.gnu.org/licenses/>.
 */

#ifndef SPLICE_SITE_H_
#define SPLICE_SITE_H_

#include <stdint.h>
#include <iostream>
#include <fstream>
#include <limits>
#include "assert_helpers.h"
#include "mem_ids.h"
#include "ref_coord.h"
#include "ds.h"
#include "read.h"
#include "reference.h"
#include "hier_idx_common.h"

using namespace std;

// #define NEW_PROB_MODEL
// the following parameters are borrowed from Yeo and Burge 2004 in Journal of Computational Biology
const size_t donor_exonic_len = 3;
const size_t donor_intronic_len = 6;
const size_t donor_len = donor_exonic_len + donor_intronic_len;

#if defined(NEW_PROB_MODEL)
const size_t acceptor_intronic_len = 20;
const size_t acceptor_exonic_len = 3;
const size_t acceptor_len = acceptor_intronic_len + acceptor_exonic_len;
#else
// the following parameters are borrowed from Ch 3. in Bioinformatics - From Genomes to Drugs. Volume I: Basic Technologies (Victor Solovyev)
const size_t acceptor_intronic_len = 14;
const size_t acceptor_exonic_len = 1;
const size_t acceptor_len = acceptor_intronic_len + acceptor_exonic_len;
const size_t acceptor_len1 = acceptor_len / 2;
const size_t acceptor_len2 = acceptor_len - acceptor_len1;

// the following parameters are borrowed from Yeo and Burge 2004 in Journal of Computational Biology
const float background_prob[4] = {0.27f, 0.23f, 0.23f, 0.27f};

extern float donor_prob[4][donor_len];
extern float acceptor_prob[4][acceptor_len];

extern float donor_prob_sum[1 << (donor_len << 1)];
extern float acceptor_prob_sum1[1 << (acceptor_len1 << 1)];
extern float acceptor_prob_sum2[1 << (acceptor_len2 << 1)];

#endif
const size_t intronic_len = max<size_t>(donor_intronic_len, acceptor_intronic_len);

extern void init_junction_prob();

/**
 *
 */
class SpliceSitePos {
    
public:
    
	SpliceSitePos() { reset(); }
    
	SpliceSitePos(const SpliceSitePos& c) { init(c); }
	
	SpliceSitePos(uint32_t ref, uint32_t left, uint32_t right, bool fw, bool canonical) { init(ref, left, right, fw, canonical); }
    
	/**
	 * Copy given fields into this Coord.
	 */
    void init(uint32_t ref, uint32_t left, uint32_t right, bool fw, bool canonical) {
		_ref = ref;
		_left = left;
        _right = right;
		_fw = fw;
        _canonical = canonical;
	}
    
	/**
	 * Copy contents of given Coord into this one.
	 */
	void init(const SpliceSitePos& c) {
		_ref = c._ref;
		_left = c._left;
		_right = c._right;
        _fw = c._fw;
        _canonical = c._canonical;
	}
	
	/**
	 * Return true iff this Coord is identical to the given Coord.
	 */
	bool operator==(const SpliceSitePos& o) const {
		assert(inited());
		assert(o.inited());
		return _ref == o._ref &&
        _left == o._left &&
        _right == o._right &&
        _fw == o._fw &&
        _canonical == o._canonical;
	}
    
	/**
	 * Return true iff this Coord is less than the given Coord.  One Coord is
	 * less than another if (a) its reference id is less, (b) its orientation is
	 * less, or (c) its offset is less.
	 */
	bool operator<(const SpliceSitePos& o) const {
		if(_ref < o._ref) return true;
		if(_ref > o._ref) return false;
		if(_left < o._left) return true;
		if(_left > o._left) return false;
        if(_right < o._right) return true;
		if(_right > o._right) return false;
        if(_fw != o._fw) return _fw;
        if(_canonical != o._canonical) return _canonical;
		return false;
	}
	
	/**
	 * Return the opposite result from operator<.
	 */
	bool operator>=(const SpliceSitePos& o) const {
		return !((*this) < o);
	}
	
	/**
	 * Return true iff this Coord is greater than the given Coord.  One Coord
	 * is greater than another if (a) its reference id is greater, (b) its
	 * orientation is greater, or (c) its offset is greater.
	 */
	bool operator>(const SpliceSitePos& o) const {
		if(_ref > o._ref) return true;
		if(_ref < o._ref) return false;
		if(_left > o._left) return true;
		if(_left < o._left) return false;
        if(_right > o._right) return true;
		if(_right < o._right) return false;
        if(_fw != o._fw) return !_fw;
        if(_canonical != o._canonical) return !_canonical;
		return false;
	}
	
	/**
	 * Return the opposite result from operator>.
	 */
	bool operator<=(const SpliceSitePos& o) const {
		return !((*this) > o);
	}
	
	/**
	 * Reset this coord to uninitialized state.
	 */
	virtual void reset() {
		_ref = std::numeric_limits<uint32_t>::max();
		_left = std::numeric_limits<uint32_t>::max();
        _right = std::numeric_limits<uint32_t>::max();
        _fw = true;
        _canonical = true;
	}
	
	/**
	 * Return true iff this Coord is initialized (i.e. ref and off have both
	 * been set since the last call to reset()).
	 */
	bool inited() const {
		if(_ref != std::numeric_limits<uint32_t>::max() &&
		   _left != std::numeric_limits<uint32_t>::max() &&
           _right != std::numeric_limits<uint32_t>::max())
		{
			return true;
		}
		return false;
	}
	
#ifndef NDEBUG
	/**
	 * Check that coord is internally consistent.
	 */
	bool repOk() const {
		if(_ref == std::numeric_limits<uint32_t>::max() ||
		   _left == std::numeric_limits<uint32_t>::max() ||
           _right == std::numeric_limits<uint32_t>::max()) {
            return false;
		}
		return true;
	}
#endif
	
	/**
	 * Check whether an interval defined by this coord and having
	 * length 'len' is contained within an interval defined by
	 * 'inbegin' and 'inend'.
	 */
#if 0
	bool within(int64_t len, int64_t inbegin, int64_t inend) const {
		return off_ >= inbegin && off_ + len <= inend;
	}
#endif
	
	uint32_t ref()          const { return _ref; }
	uint32_t left()         const { return _left; }
    uint32_t right()        const { return _right; }
	bool     fw()           const { return _fw; }
    bool     canonical()    const { return _canonical; }
    uint32_t intron_len()   const { return _right - _left - 1; }
    
protected:
    
	uint32_t  _ref;             // which reference?
	uint32_t  _left;            // 0-based offset of the right most base of the left flanking exon
    uint32_t  _right;           // 0-based offset of the left most base of the right flanking exon
	bool      _fw;              // true -> Watson strand
    bool      _canonical;
};

/**
 *
 */
class SpliceSite : public SpliceSitePos {

public:

	SpliceSite() { reset(); }

	SpliceSite(const SpliceSite& c) { init(c); }
	
	SpliceSite(uint32_t ref,
               uint32_t left,
               uint32_t right,
               bool fw,
               bool canonical,
               bool fromFile = false,
               bool known = false)
    {
        init(ref, left, right, fw, canonical, fromFile, known);
    }

	/**
	 * Copy given fields into this Coord.
	 */
	void init(uint32_t ref,
              uint32_t left,
              uint32_t right,
              bool fw,
              bool canonical,
              bool fromFile = false,
              bool known = false)
    {
        SpliceSitePos::init(ref, left, right, fw, canonical);
    
        // _donordint = 0;
        // _acceptordint = 0;
        // _leftseq = 0;
        // _rightseq = 0;
        _leftext = 0;
        _rightext = 0;
        _numreads = 0;
        _editdist = 0;
        // _probscore = 0.0f;
        _readid = 0;
        _fromfile = fromFile;
        _known = known;
	}

	/**
	 * Copy contents of given Coord into this one.
	 */
	void init(const SpliceSite& c) {
        SpliceSitePos::init(c);
        
        // _donordint = c._donordint;
        // _acceptordint = c._acceptordint;
        // _leftseq = c._leftseq;
        // _rightseq = c._rightseq;
        _leftext = c._leftext;
        _rightext = c._rightext;
        _numreads = c._numreads;
        _editdist = c._editdist;
        // _probscore = c._probscore;
        _readid = c._readid;
        _fromfile = c._fromfile;
        _known = c._known;
	}
	
	/**
	 * Reset this coord to uninitialized state.
	 */
	virtual void reset() {
        SpliceSitePos::reset();
        
        // _donordint = 0;
        // _acceptordint = 0;
        // _leftseq = 0;
        // _rightseq = 0;
        _leftext = 0;
        _rightext = 0;
        _numreads = 0;
        _editdist = 0;
        // _probscore = 0.0;
        _readid = 0;
        _fromfile = false;
        _known = false;
	}
	
    // uint8_t  donordint()    const { return _donordint; }
    // uint8_t  acceptordint() const { return _acceptordint; }
    // uint64_t leftseq()      const { return _leftseq; }
    // uint64_t rightseq()     const { return _rightseq; }
    
    uint32_t leftext()      const { return _leftext; }
    uint32_t rightext()     const { return _rightext; }
    
    uint64_t numreads()     const { return _numreads; }
    uint32_t editdist()     const { return _editdist; }
    // float    probscore()    const { return _probscore; }

public:

    // uint8_t   _donordint;       // 3' dinucleotide on Watson strand
    // uint8_t   _acceptordint;    // 5' dinucleotide on Watson strand
    // uint64_t  _leftseq;         // left 32bp flanking seq on Watson strand
    // uint64_t  _rightseq;        // right 32bp flanking seq on Watson strand
    
    uint32_t  _leftext;
    uint32_t  _rightext;
    
    uint64_t  _numreads;        // number of reads spanning this splice site
    
    uint32_t  _editdist;
    
    // float     _probscore;
    
    uint64_t _readid;
    bool     _fromfile;
    bool     _known;
};

std::ostream& operator<<(std::ostream& out, const SpliceSite& c);

class AlnRes;

class SpliceSiteDB {
public:
    typedef RedBlackNode<SpliceSitePos, uint32_t> Node;
    
public:
    SpliceSiteDB(
                 const BitPairReference& refs,
                 const EList<string>& refnames,
                 bool threadSafe = true,
                 bool write = false,
                 bool read = false);
    ~SpliceSiteDB();
    
    bool addSpliceSite(
                       const Read& rd,
                       const AlnRes& rs,
                       uint32_t minAnchorLen = 15);
    
    static float probscore(
                           int64_t donor_seq,
                           int64_t acceptor_seq);
    
    size_t size(uint64_t ref) const;
    bool empty(uint64_t ref) const;
    
    bool empty() { return _empty; }
    
    bool write() const { return _write; }
    bool read() const { return _read; }
    
    bool getSpliceSite(SpliceSite& ss) const;
    void getLeftSpliceSites(uint32_t ref, uint32_t left, uint32_t range, EList<SpliceSite>& spliceSites) const;
    void getRightSpliceSites(uint32_t ref, uint32_t right, uint32_t range, EList<SpliceSite>& spliceSites) const;
    bool hasSpliceSites(uint32_t ref, uint32_t left1, uint32_t right1, uint32_t left2, uint32_t right2, bool includeNovel = false) const;
    
    void print(ofstream& out);
    void read(ifstream& in, bool known = false);
    
private:
    void getSpliceSites_recur(
                              const RedBlackNode<SpliceSitePos, uint32_t> *node,
                              uint32_t left,
                              uint32_t right,
                              EList<SpliceSite>& spliceSites) const;
    
    bool hasSpliceSites_recur(
                              const RedBlackNode<SpliceSitePos, uint32_t> *node,
                              uint32_t left,
                              uint32_t right,
                              bool includeNovel) const;
    
    const RedBlackNode<SpliceSitePos, uint32_t>* getSpliceSite_temp(const SpliceSitePos& ssp) const;
    
    void print_recur(
                     const RedBlackNode<SpliceSitePos, uint32_t> *node,
                     ofstream& out,
                     const uint32_t numreads_cutoff,
                     const uint32_t numreads_cutoff2,
                     EList<SpliceSite>& ss_list);
    
    Pool& pool(uint64_t ref);
    
    void print_impl(
                    ofstream& out,
                    EList<SpliceSite>& ss_list,
                    const SpliceSite* ss = NULL);
    
private:
    uint64_t                            _numRefs;
    EList<string>                       _refnames;
    
    EList<RedBlack<SpliceSitePos, uint32_t>* >   _fwIndex;
    EList<RedBlack<SpliceSitePos, uint32_t>* >   _bwIndex;
    
    ELList<SpliceSite>                   _spliceSites;
    
    ELList<Pool*>                        _pool;   // dispenses memory pages
    
    bool                                _write;
    bool                                _read;
    
<<<<<<< HEAD
    EList<MUTEX_T*>                     _mutex;
=======
    mutable EList<MUTEX_T>              _mutex;
>>>>>>> 236d4d66
    bool                                _threadSafe;
    
    SStringExpandable<char>             raw_refbuf;
    ASSERT_ONLY(SStringExpandable<uint32_t> destU32);
    BTDnaString                         donorstr;
    BTDnaString                         acceptorstr;
    
    bool                                _empty;
};

#endif /*ifndef SPLICE_SITE_H_*/<|MERGE_RESOLUTION|>--- conflicted
+++ resolved
@@ -436,11 +436,7 @@
     bool                                _write;
     bool                                _read;
     
-<<<<<<< HEAD
-    EList<MUTEX_T*>                     _mutex;
-=======
     mutable EList<MUTEX_T>              _mutex;
->>>>>>> 236d4d66
     bool                                _threadSafe;
     
     SStringExpandable<char>             raw_refbuf;
