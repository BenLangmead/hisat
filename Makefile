#
# Copyright 2014, Daehwan Kim <infphilo@gmail.com>
#
# This file is part of HISAT, which is copied and modified from Makefile in the Bowtie2 package.
#
# HISAT is free software: you can redistribute it and/or modify
# it under the terms of the GNU General Public License as published by
# the Free Software Foundation, either version 3 of the License, or
# (at your option) any later version.
#
# HISAT is distributed in the hope that it will be useful,
# but WITHOUT ANY WARRANTY; without even the implied warranty of
# MERCHANTABILITY or FITNESS FOR A PARTICULAR PURPOSE.  See the
# GNU General Public License for more details.
#
# You should have received a copy of the GNU General Public License
# along with HISAT.  If not, see <http://www.gnu.org/licenses/>.
#
#
# Makefile for hisat-align, hisat-build, hisat-inspect
#

INC =
GCC_PREFIX = $(shell dirname `which gcc`)
GCC_SUFFIX =
CC = $(GCC_PREFIX)/gcc$(GCC_SUFFIX)
CPP = $(GCC_PREFIX)/g++$(GCC_SUFFIX)
CXX = $(CPP)
HEADERS = $(wildcard *.h)
BOWTIE_MM = 1
BOWTIE_SHARED_MEM = 0

# Detect Cygwin or MinGW
WINDOWS = 0
CYGWIN = 0
MINGW = 0
ifneq (,$(findstring CYGWIN,$(shell uname)))
	WINDOWS = 1 
	CYGWIN = 1
	# POSIX memory-mapped files not currently supported on Windows
	BOWTIE_MM = 0
	BOWTIE_SHARED_MEM = 0
else
	ifneq (,$(findstring MINGW,$(shell uname)))
		WINDOWS = 1
		MINGW = 1
		# POSIX memory-mapped files not currently supported on Windows
		BOWTIE_MM = 0
		BOWTIE_SHARED_MEM = 0
	endif
endif

MACOS = 0
ifneq (,$(findstring Darwin,$(shell uname)))
	MACOS = 1
endif

POPCNT_CAPABILITY ?= 1
ifeq (1, $(POPCNT_CAPABILITY))
    EXTRA_FLAGS += -DPOPCNT_CAPABILITY
    INC += -I third_party
endif

MM_DEF = 

ifeq (1,$(BOWTIE_MM))
	MM_DEF = -DBOWTIE_MM
endif

SHMEM_DEF = 

ifeq (1,$(BOWTIE_SHARED_MEM))
	SHMEM_DEF = -DBOWTIE_SHARED_MEM
endif

PTHREAD_PKG =
PTHREAD_LIB = 

ifeq (1,$(MINGW))
	PTHREAD_LIB = 
else
	PTHREAD_LIB = -lpthread
endif

SEARCH_LIBS = 
BUILD_LIBS = 
INSPECT_LIBS =

ifeq (1,$(NO_SPINLOCK))
	override EXTRA_FLAGS += -DNO_SPINLOCK
endif

ifeq (1,$(WITH_TBB))
	LIBS = $(PTHREAD_LIB) -ltbb -ltbbmalloc_proxy
	override EXTRA_FLAGS += -DWITH_TBB
else
	LIBS = $(PTHREAD_LIB)
endif

ifeq (1,$(MINGW))
	BUILD_LIBS = 
	INSPECT_LIBS = 
endif

USE_SRA = 0
SRA_DEF =
SRA_LIB =
SERACH_INC = 
ifeq (1,$(USE_SRA))
	SRA_DEF = -DUSE_SRA
	SRA_LIB = -lncbi-ngs-c++-static -lngs-c++-static -lncbi-vdb-static -ldl
	SEARCH_INC += -I$(NCBI_NGS_DIR)/include -I$(NCBI_VDB_DIR)/include
	SEARCH_LIBS += -L$(NCBI_NGS_DIR)/lib64 -L$(NCBI_VDB_DIR)/lib64
endif

ifeq (1,$(WITH_THREAD_PROFILING))
	override EXTRA_FLAGS += -DPER_THREAD_TIMING=1
endif

<<<<<<< HEAD
LIBS = $(PTHREAD_LIB)
=======
ifeq (1,$(WITH_AFFINITY))
	override EXTRA_FLAGS += -DWITH_AFFINITY=1
endif

ifeq (1,$(WITH_QUEUELOCK))
	override EXTRA_FLAGS += -DWITH_QUEUELOCK=1
endif
>>>>>>> 419944a3

SHARED_CPPS = ccnt_lut.cpp ref_read.cpp alphabet.cpp shmem.cpp \
	edit.cpp bt2_idx.cpp \
	reference.cpp ds.cpp multikey_qsort.cpp limit.cpp \
	random_source.cpp

ifeq (1,$(WITH_COHORTLOCK))
	override EXTRA_FLAGS += -DWITH_COHORTLOCK=1
	SHARED_CPPS += cohort.cpp cpu_numa_info.cpp
endif

ifneq (1,$(WITH_TBB))
	SHARED_CPPS += tinythread.cpp
endif

SEARCH_CPPS = qual.cpp pat.cpp sam.cpp \
	read_qseq.cpp aligner_seed_policy.cpp \
	aligner_seed.cpp \
	aligner_seed2.cpp \
	aligner_sw.cpp \
	aligner_sw_driver.cpp aligner_cache.cpp \
	aligner_result.cpp ref_coord.cpp mask.cpp \
	pe.cpp aln_sink.cpp dp_framer.cpp \
	scoring.cpp presets.cpp unique.cpp \
	simple_func.cpp \
	random_util.cpp \
	aligner_bt.cpp sse_util.cpp \
	aligner_swsse.cpp outq.cpp \
	aligner_swsse_loc_i16.cpp \
	aligner_swsse_ee_i16.cpp \
	aligner_swsse_loc_u8.cpp \
	aligner_swsse_ee_u8.cpp \
	aligner_driver.cpp \
	splice_site.cpp 

BUILD_CPPS = diff_sample.cpp

HISAT_CPPS_MAIN = $(SEARCH_CPPS) hisat_main.cpp
HISAT_BUILD_CPPS_MAIN = $(BUILD_CPPS) hisat_build_main.cpp

SEARCH_FRAGMENTS = $(wildcard search_*_phase*.c)
VERSION = $(shell cat VERSION)

# Convert BITS=?? to a -m flag
BITS=32
ifeq (x86_64,$(shell uname -m))
BITS=64
endif
# msys will always be 32 bit so look at the cpu arch instead.
ifneq (,$(findstring AMD64,$(PROCESSOR_ARCHITEW6432)))
	ifeq (1,$(MINGW))
		BITS=64
	endif
endif
BITS_FLAG =

ifeq (32,$(BITS))
	BITS_FLAG = -m32
endif

ifeq (64,$(BITS))
	BITS_FLAG = -m64
endif
SSE_FLAG=-msse2

DEBUG_FLAGS    = -O0 -g3 $(BITS_FLAG) $(SSE_FLAG)
DEBUG_DEFS     = -DCOMPILER_OPTIONS="\"$(DEBUG_FLAGS) $(EXTRA_FLAGS)\""
RELEASE_FLAGS  = -O3 $(BITS_FLAG) $(SSE_FLAG) -funroll-loops -g3
RELEASE_DEFS   = -DCOMPILER_OPTIONS="\"$(RELEASE_FLAGS) $(EXTRA_FLAGS)\""
NOASSERT_FLAGS = -DNDEBUG
FILE_FLAGS     = -D_LARGEFILE_SOURCE -D_FILE_OFFSET_BITS=64 -D_GNU_SOURCE

ifeq (1,$(USE_SRA))
	ifeq (1, $(MACOS))
		DEBUG_FLAGS += -mmacosx-version-min=10.6
		RELEASE_FLAGS += -mmacosx-version-min=10.6
	endif
endif


HISAT_BIN_LIST = hisat-build-s \
	hisat-build-l \
	hisat-align-s \
	hisat-align-l \
	hisat-inspect-s \
	hisat-inspect-l
HISAT_BIN_LIST_AUX = hisat-build-s-debug \
	hisat-build-l-debug \
	hisat-align-s-debug \
	hisat-align-l-debug \
	hisat-inspect-s-debug \
	hisat-inspect-l-debug

GENERAL_LIST = $(wildcard scripts/*.sh) \
	$(wildcard scripts/*.pl) \
	$(wildcard *.py) \
	doc/manual.inc.html \
	doc/README \
	doc/style.css \
	$(wildcard example/index/*.bt2) \
	$(wildcard example/reads/*.fq) \
	$(wildcard example/reads/*.pl) \
	example/reference/22_20-21M.fa \
	$(PTHREAD_PKG) \
	hisat \
	hisat-build \
	hisat-inspect \
	AUTHORS \
	LICENSE \
	NEWS \
	MANUAL \
	MANUAL.markdown \
	TUTORIAL \
	VERSION

ifeq (1,$(WINDOWS))
	HISAT_BIN_LIST := $(HISAT_BIN_LIST) hisat.bat hisat-build.bat hisat-inspect.bat 
endif

# This is helpful on Windows under MinGW/MSYS, where Make might go for
# the Windows FIND tool instead.
FIND=$(shell which find)

SRC_PKG_LIST = $(wildcard *.h) \
	$(wildcard *.hh) \
	$(wildcard *.c) \
	$(wildcard *.cpp) \
	doc/strip_markdown.pl \
	Makefile \
	$(GENERAL_LIST)

BIN_PKG_LIST = $(GENERAL_LIST)

.PHONY: all allall both both-debug

all: $(HISAT_BIN_LIST)

allall: $(HISAT_BIN_LIST) $(HISAT_BIN_LIST_AUX)

both: hisat-align-s hisat-align-l  hisat-build-s hisat-build-l

both-debug: hisat-align-s-debug hisat-align-l-debug hisat-build-s-debug hisat-build-l-debug

DEFS=-fno-strict-aliasing \
     -DHISAT_VERSION="\"`cat VERSION`\"" \
     -DBUILD_HOST="\"`hostname`\"" \
     -DBUILD_TIME="\"`date`\"" \
     -DCOMPILER_VERSION="\"`$(CXX) -v 2>&1 | tail -1`\"" \
     $(FILE_FLAGS) \
     $(PREF_DEF) \
     $(MM_DEF) \
     $(SHMEM_DEF)

#
# hisat-build targets
#

hisat-build-s: hisat_build.cpp $(SHARED_CPPS) $(HEADERS)
	$(CXX) $(RELEASE_FLAGS) $(EXTRA_FLAGS) $(RELEASE_DEFS) \
	$(DEFS) -DBOWTIE2 $(NOASSERT_FLAGS) -Wall \
	$(INC) \
	-o $@ $< \
	$(SHARED_CPPS) $(HISAT_BUILD_CPPS_MAIN) \
	$(LIBS) $(BUILD_LIBS)

hisat-build-l: hisat_build.cpp $(SHARED_CPPS) $(HEADERS)
	$(CXX) $(RELEASE_FLAGS) $(EXTRA_FLAGS) $(RELEASE_DEFS) \
	$(DEFS) -DBOWTIE2 -DBOWTIE_64BIT_INDEX $(NOASSERT_FLAGS) -Wall \
	$(INC) \
	-o $@ $< \
	$(SHARED_CPPS) $(HISAT_BUILD_CPPS_MAIN) \
	$(LIBS) $(BUILD_LIBS)

hisat-build-s-debug: hisat_build.cpp $(SHARED_CPPS) $(HEADERS)
	$(CXX) $(DEBUG_FLAGS) $(EXTRA_FLAGS) $(DEBUG_DEFS) \
	$(DEFS) -DBOWTIE2 -Wall \
	$(INC) \
	-o $@ $< \
	$(SHARED_CPPS) $(HISAT_BUILD_CPPS_MAIN) \
	$(LIBS) $(BUILD_LIBS)

hisat-build-l-debug: hisat_build.cpp $(SHARED_CPPS) $(HEADERS)
	$(CXX) $(DEBUG_FLAGS) $(EXTRA_FLAGS) $(DEBUG_DEFS) \
	$(DEFS) -DBOWTIE2 -DBOWTIE_64BIT_INDEX -Wall \
	$(INC) \
	-o $@ $< \
	$(SHARED_CPPS) $(HISAT_BUILD_CPPS_MAIN) \
	$(LIBS) $(BUILD_LIBS)

#
# hisat targets
#

hisat-align-s: hisat.cpp $(SEARCH_CPPS) $(SHARED_CPPS) $(HEADERS) $(SEARCH_FRAGMENTS)
	$(CXX) $(RELEASE_FLAGS) $(EXTRA_FLAGS) $(RELEASE_DEFS) \
	$(DEFS) $(SRA_DEF) -DBOWTIE2 $(NOASSERT_FLAGS) -Wall \
	$(INC) $(SEARCH_INC) \
	-o $@ $< \
	$(SHARED_CPPS) $(HISAT_CPPS_MAIN) \
	$(LIBS) $(SRA_LIB) $(SEARCH_LIBS)

hisat-align-l: hisat.cpp $(SEARCH_CPPS) $(SHARED_CPPS) $(HEADERS) $(SEARCH_FRAGMENTS)
	$(CXX) $(RELEASE_FLAGS) $(EXTRA_FLAGS)$(RELEASE_DEFS) \
	$(DEFS) $(SRA_DEF) -DBOWTIE2 -DBOWTIE_64BIT_INDEX $(NOASSERT_FLAGS) -Wall \
	$(INC) $(SEARCH_INC) \
	-o $@ $< \
	$(SHARED_CPPS) $(HISAT_CPPS_MAIN) \
	$(LIBS) $(SRA_LIB) $(SEARCH_LIBS)

hisat-align-s-debug: hisat.cpp $(SEARCH_CPPS) $(SHARED_CPPS) $(HEADERS) $(SEARCH_FRAGMENTS)
	$(CXX) $(DEBUG_FLAGS) $(EXTRA_FLAGS) $(DEBUG_DEFS) \
	$(DEFS) $(SRA_DEF) -DBOWTIE2 -Wall \
	$(INC) $(SEARCH_INC) \
	-o $@ $< \
	$(SHARED_CPPS) $(HISAT_CPPS_MAIN) \
	$(LIBS) $(SRA_LIB) $(SEARCH_LIBS)

hisat-align-l-debug: hisat.cpp $(SEARCH_CPPS) $(SHARED_CPPS) $(HEADERS) $(SEARCH_FRAGMENTS)
	$(CXX) $(DEBUG_FLAGS) $(EXTRA_FLAGS) $(DEBUG_DEFS) \
	$(DEFS) $(SRA_DEF) -DBOWTIE2 -DBOWTIE_64BIT_INDEX -Wall \
	$(INC) $(SEARCH_INC) \
	-o $@ $< \
	$(SHARED_CPPS) $(HISAT_CPPS_MAIN) \
	$(LIBS) $(SRA_LIB) $(SEARCH_LIBS)

#
# hisat-inspect targets
#

hisat-inspect-s: hisat_inspect.cpp $(HEADERS) $(SHARED_CPPS)
	$(CXX) $(RELEASE_FLAGS) $(EXTRA_FLAGS) $(RELEASE_DEFS) \
	$(DEFS) -DBOWTIE2 -DHISAT_INSPECT_MAIN -Wall \
	$(INC) -I . \
	-o $@ $< \
	$(SHARED_CPPS) \
	$(LIBS) $(INSPECT_LIBS)

hisat-inspect-l: hisat_inspect.cpp $(HEADERS) $(SHARED_CPPS)
	$(CXX) $(RELEASE_FLAGS) $(EXTRA_FLAGS) $(RELEASE_DEFS) \
	$(DEFS) -DBOWTIE2 -DBOWTIE_64BIT_INDEX -DHISAT_INSPECT_MAIN -Wall \
	$(INC) -I . \
	-o $@ $< \
	$(SHARED_CPPS) \
	$(LIBS) $(INSPECT_LIBS)

hisat-inspect-s-debug: hisat_inspect.cpp $(HEADERS) $(SHARED_CPPS) 
	$(CXX) $(DEBUG_FLAGS) $(EXTRA_FLAGS) $(DEBUG_DEFS) \
	$(DEFS) -DBOWTIE2 -DHISAT_INSPECT_MAIN -Wall \
	$(INC) -I . \
	-o $@ $< \
	$(SHARED_CPPS) \
	$(LIBS) $(INSPECT_LIBS)

hisat-inspect-l-debug: hisat_inspect.cpp $(HEADERS) $(SHARED_CPPS) 
	$(CXX) $(DEBUG_FLAGS) $(EXTRA_FLAGS) $(DEBUG_DEFS) \
	$(DEFS) -DBOWTIE2 -DBOWTIE_64BIT_INDEX -DHISAT_INSPECT_MAIN -Wall \
	$(INC) -I . \
	-o $@ $< \
	$(SHARED_CPPS) \
	$(LIBS) $(INSPECT_LIBS)


#
# hisat-bp targets
#

hisat-bp-bin: hisat_bp.cpp $(SEARCH_CPPS) $(SHARED_CPPS) $(HEADERS) $(SEARCH_FRAGMENTS)
	$(CXX) $(RELEASE_FLAGS) $(EXTRA_FLAGS) $(RELEASE_DEFS) \
	$(DEFS) -DBOWTIE2 $(NOASSERT_FLAGS) -Wall \
	$(INC) \
	-o $@ $< \
	$(SHARED_CPPS) $(HISAT_CPPS_MAIN) \
	$(LIBS) $(SEARCH_LIBS)

hisat-bp-bin-debug: hisat_bp.cpp $(SEARCH_CPPS) $(SHARED_CPPS) $(HEADERS) $(SEARCH_FRAGMENTS)
	$(CXX) $(DEBUG_FLAGS) $(EXTRA_FLAGS) $(DEBUG_DEFS) \
	$(DEFS) -DBOWTIE2 -Wall \
	$(INC) \
	-o $@ $< \
	$(SHARED_CPPS) $(HISAT_CPPS_MAIN) \
	$(LIBS) $(SEARCH_LIBS)


hisat: ;

hisat.bat:
	echo "@echo off" > hisat.bat
	echo "perl %~dp0/hisat %*" >> hisat.bat

hisat-build.bat:
	echo "@echo off" > hisat-build.bat
	echo "python %~dp0/hisat-build %*" >> hisat-build.bat

hisat-inspect.bat:
	echo "@echo off" > hisat-inspect.bat
	echo "python %~dp0/hisat-inspect %*" >> hisat-inspect.bat


.PHONY: hisat-src
hisat-src: $(SRC_PKG_LIST)
	chmod a+x scripts/*.sh scripts/*.pl
	mkdir .src.tmp
	mkdir .src.tmp/hisat-$(VERSION)
	zip tmp.zip $(SRC_PKG_LIST)
	mv tmp.zip .src.tmp/hisat-$(VERSION)
	cd .src.tmp/hisat-$(VERSION) ; unzip tmp.zip ; rm -f tmp.zip
	cd .src.tmp ; zip -r hisat-$(VERSION)-source.zip hisat-$(VERSION)
	cp .src.tmp/hisat-$(VERSION)-source.zip .
	rm -rf .src.tmp

.PHONY: hisat-bin
hisat-bin: $(BIN_PKG_LIST) $(HISAT_BIN_LIST) $(HISAT_BIN_LIST_AUX)
	chmod a+x scripts/*.sh scripts/*.pl
	rm -rf .bin.tmp
	mkdir .bin.tmp
	mkdir .bin.tmp/hisat-$(VERSION)
	if [ -f hisat.exe ] ; then \
		zip tmp.zip $(BIN_PKG_LIST) $(addsuffix .exe,$(HISAT_BIN_LIST) $(HISAT_BIN_LIST_AUX)) ; \
	else \
		zip tmp.zip $(BIN_PKG_LIST) $(HISAT_BIN_LIST) $(HISAT_BIN_LIST_AUX) ; \
	fi
	mv tmp.zip .bin.tmp/hisat-$(VERSION)
	cd .bin.tmp/hisat-$(VERSION) ; unzip tmp.zip ; rm -f tmp.zip
	cd .bin.tmp ; zip -r hisat-$(VERSION)-$(BITS).zip hisat-$(VERSION)
	cp .bin.tmp/hisat-$(VERSION)-$(BITS).zip .
	rm -rf .bin.tmp

.PHONY: doc
doc: doc/manual.inc.html MANUAL

doc/manual.inc.html: MANUAL.markdown
	pandoc -T "HISAT Manual" -o $@ \
	 --from markdown --to HTML --toc $^
	perl -i -ne \
	 '$$w=0 if m|^</body>|;print if $$w;$$w=1 if m|^<body>|;' $@

MANUAL: MANUAL.markdown
	perl doc/strip_markdown.pl < $^ > $@

.PHONY: clean
clean:
	rm -f $(HISAT_BIN_LIST) $(HISAT_BIN_LIST_AUX) \
	$(addsuffix .exe,$(HISAT_BIN_LIST) $(HISAT_BIN_LIST_AUX)) \
	hisat-src.zip hisat-bin.zip
	rm -f core.* .tmp.head
	rm -rf *.dSYM

.PHONY: push-doc
push-doc: doc/manual.inc.html
	scp doc/*.*html igm1:/data1/igm3/www/ccb.jhu.edu/html/software/hisat/
	<|MERGE_RESOLUTION|>--- conflicted
+++ resolved
@@ -117,9 +117,6 @@
 	override EXTRA_FLAGS += -DPER_THREAD_TIMING=1
 endif
 
-<<<<<<< HEAD
-LIBS = $(PTHREAD_LIB)
-=======
 ifeq (1,$(WITH_AFFINITY))
 	override EXTRA_FLAGS += -DWITH_AFFINITY=1
 endif
@@ -127,7 +124,6 @@
 ifeq (1,$(WITH_QUEUELOCK))
 	override EXTRA_FLAGS += -DWITH_QUEUELOCK=1
 endif
->>>>>>> 419944a3
 
 SHARED_CPPS = ccnt_lut.cpp ref_read.cpp alphabet.cpp shmem.cpp \
 	edit.cpp bt2_idx.cpp \
